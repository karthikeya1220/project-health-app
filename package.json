{
  "name": "healyou-social-fitness",
  "main": "expo-router/entry",
  "version": "1.0.0",
  "private": true,
  "scripts": {
    "dev": "expo start",
    "build:web": "expo export --platform web",
    "lint": "expo lint"
  },
  "dependencies": {
    "@expo-google-fonts/inter": "^0.2.3",
    "@expo-google-fonts/poppins": "^0.2.3",
    "@expo/ngrok": "^4.1.3",
    "@expo/vector-icons": "^14.1.0",
    "@react-native-async-storage/async-storage": "2.1.2",
<<<<<<< HEAD
    "axios": "^1.10.0",
=======
    "@react-native-google-signin/google-signin": "^15.0.0",
    "@supabase/supabase-js": "^2.50.2",
>>>>>>> 30b958e4
    "expo": "53.0.12",
    "expo-apple-authentication": "^7.2.4",
    "expo-auth-session": "~6.2.0",
    "expo-blur": "~14.1.5",
    "expo-camera": "~16.1.8",
    "expo-constants": "~17.1.6",
    "expo-crypto": "~14.1.5",
    "expo-font": "~13.3.1",
    "expo-haptics": "~14.1.4",
    "expo-image-picker": "~16.1.4",
    "expo-linear-gradient": "~14.1.5",
    "expo-linking": "~7.1.5",
    "expo-router": "~5.1.0",
    "expo-secure-store": "~14.2.3",
    "expo-splash-screen": "~0.30.9",
    "expo-status-bar": "~2.2.3",
    "expo-system-ui": "~5.0.9",
    "expo-web-browser": "~14.2.0",
    "lucide-react-native": "^0.475.0",
    "react": "19.0.0",
    "react-dom": "19.0.0",
    "react-native": "0.79.4",
    "react-native-gesture-handler": "~2.24.0",
    "react-native-reanimated": "~3.17.4",
    "react-native-safe-area-context": "5.4.0",
    "react-native-screens": "~4.11.1",
    "react-native-svg": "15.11.2",
    "react-native-url-polyfill": "^2.0.0",
    "react-native-web": "^0.20.0"
  },
  "devDependencies": {
    "@babel/core": "^7.25.2",
    "@types/react": "~19.0.10",
    "typescript": "~5.8.3"
  }
}<|MERGE_RESOLUTION|>--- conflicted
+++ resolved
@@ -14,12 +14,12 @@
     "@expo/ngrok": "^4.1.3",
     "@expo/vector-icons": "^14.1.0",
     "@react-native-async-storage/async-storage": "2.1.2",
-<<<<<<< HEAD
+
     "axios": "^1.10.0",
-=======
+
     "@react-native-google-signin/google-signin": "^15.0.0",
     "@supabase/supabase-js": "^2.50.2",
->>>>>>> 30b958e4
+
     "expo": "53.0.12",
     "expo-apple-authentication": "^7.2.4",
     "expo-auth-session": "~6.2.0",
